--- conflicted
+++ resolved
@@ -146,11 +146,7 @@
     }
 
     fn table_info(&self) -> TableInfoRef {
-<<<<<<< HEAD
-        self.table_info.load().clone()
-=======
         self.table_info.load_full()
->>>>>>> bb147f02
     }
 
     async fn scan(
