--- conflicted
+++ resolved
@@ -20,11 +20,8 @@
     pub postgres_options: Option<PostgresOptions>,
     pub opentsdb_options: Option<OpentsdbOptions>,
     pub influxdb_options: Option<InfluxdbOptions>,
-<<<<<<< HEAD
     pub metasrv_addr: String,
-=======
     pub prometheus_options: Option<PrometheusOptions>,
->>>>>>> 518b665f
 }
 
 impl Default for FrontendOptions {
@@ -36,11 +33,8 @@
             postgres_options: Some(PostgresOptions::default()),
             opentsdb_options: Some(OpentsdbOptions::default()),
             influxdb_options: Some(InfluxdbOptions::default()),
-<<<<<<< HEAD
             metasrv_addr: "127.0.0.1:3002".to_string(),
-=======
             prometheus_options: Some(PrometheusOptions::default()),
->>>>>>> 518b665f
         }
     }
 }
