--- conflicted
+++ resolved
@@ -8,20 +8,12 @@
 pub(crate) mod mock;
 pub mod mysql;
 pub mod opentsdb;
-<<<<<<< HEAD
-mod partition;
-=======
 pub mod partition;
->>>>>>> 518b665f
 pub mod postgres;
 pub mod prometheus;
 mod server;
-<<<<<<< HEAD
-mod spliter;
+pub mod spliter;
 mod sql;
 mod table;
-=======
-pub mod spliter;
->>>>>>> 518b665f
 #[cfg(test)]
 mod tests;