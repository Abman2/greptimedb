--- conflicted
+++ resolved
@@ -1,11 +1,5 @@
 pub mod client;
 pub mod error;
-<<<<<<< HEAD
-pub mod rpc;
-
-pub use rpc::util;
-=======
 #[cfg(test)]
 mod mocks;
-pub mod rpc;
->>>>>>> db2b5776
+pub mod rpc;